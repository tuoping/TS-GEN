from argparse import ArgumentParser
import os


def parse_train_args():
    parser = ArgumentParser()

    ## Trainer settings
    parser.add_argument("--ckpt", type=str, default=None)
    parser.add_argument("--validate", action='store_true', default=False)
    parser.add_argument("--num_workers", type=int, default=4)
    
    ## Epoch settings
    group = parser.add_argument_group("Epoch settings")
    group.add_argument("--epochs", type=int, default=1000)
    group.add_argument("--overfit", action='store_true')
    group.add_argument("--train_batches", type=int, default=None)
    group.add_argument("--val_batches", type=int, default=None)
    group.add_argument("--val_repeat", type=int, default=25)
    group.add_argument("--inference_batches", type=int, default=0)
    group.add_argument("--batch_size", type=int, default=1)
    group.add_argument("--val_freq", type=float, default=None)
    group.add_argument("--val_epoch_freq", type=int, default=1)
    group.add_argument("--no_validate", action='store_true')
    group.add_argument("--designability_freq", type=int, default=1)

    ## Logging args
    group = parser.add_argument_group("Logging settings")
    group.add_argument("--print_freq", type=int, default=100)
    group.add_argument("--ckpt_freq", type=int, default=40)
    group.add_argument("--wandb", action="store_true")
    group.add_argument("--run_name", type=str, default="default")
    

    ## Optimization settings
    group = parser.add_argument_group("Optimization settings")
    group.add_argument("--accumulate_grad", type=int, default=1)
    group.add_argument("--grad_clip", type=float, default=1.)
    group.add_argument("--check_grad", action='store_true')
    group.add_argument('--grad_checkpointing', action='store_true')
    group.add_argument('--adamW', action='store_true')
    group.add_argument('--ema', action='store_true')
    group.add_argument('--ema_decay', type=float, default=0.999)
    group.add_argument("--lr", type=float, default=1e-4)
    group.add_argument('--precision', type=str, default='32-true')
    
    ## Training data 
    group = parser.add_argument_group("Training data settings")
    group.add_argument('--data_dir', type=str, default=None, required=True)
    group.add_argument('--num_frames', type=int, default=1)
    group.add_argument('--suffix', type=str, default='')

    ### Masking settings
    group = parser.add_argument_group("Masking settings")
    group.add_argument('--localmask', action='store_true')

    ## Ablations settings
    group = parser.add_argument_group("Ablations settings")
    
    
    ## Model settings
    group = parser.add_argument_group("Model settings")
    group.add_argument('--dropout', type=float, default=0.0)
    group.add_argument('--scale_factor', type=float, default=1.0)
    group.add_argument('--num_layers', type=int, default=5)
    group.add_argument('--embed_dim', type=int, default=384)

    group.add_argument('--time_multiplier', type=float, default=100.)
    group.add_argument('--abs_pos_emb', action='store_true')
    group.add_argument('--abs_time_emb', action='store_true')

    group = parser.add_argument_group("Transport arguments")
    group.add_argument("--path-type", type=str, default="GVP", choices=["Linear", "GVP", "VP", "Schrodinger_Linear"])
    group.add_argument("--prediction", type=str, default="velocity", choices=["velocity", "score", "noise"])
    group.add_argument("--sampling_method", type=str, default="dopri5", choices=["dopri5", "euler"])
    group.add_argument('--alpha_max', type=float, default=8)
    group.add_argument('--discrete_loss_weight', type=float, default=0.5)
<<<<<<< HEAD
    group.add_argument('--weight_loss_var_x0', type=float, default=0)
=======
>>>>>>> 182d210a
    group.add_argument("--dirichlet_flow_temp", type=float, default=1.0)
    group.add_argument('--allow_nan_cfactor', action='store_true')
    group.add_argument('--x0std', type=float, default=1.0)
    group.add_argument('--dynOT', action='store_true')
    # group.add_argument("--loss-weight", type=none_or_str, default=None, choices=[None, "velocity", "likelihood"])
    group.add_argument('--weight_loss_var_x0', type=float, default=0)
    

    ## video settings
    group = parser.add_argument_group("Video settings")
    group.add_argument('--tps_condition', action='store_true')
    group.add_argument('--design', action='store_true')
    group.add_argument('--design_from_traj', action='store_true')
    group.add_argument('--sim_condition', action='store_true')
    group.add_argument('--frame_interval', type=int, default=1)
    group.add_argument('--ratio_conditonal', type=float, default=0.3)
    group.add_argument('--cond_interval', type=int, default=None) # for superresolution
    
    ## Equivariant Transformer settings
    group.add_argument('--num_species', type=int, default=5)
    group.add_argument('--edge_dim', type=int, default=64)
    group.add_argument('--num_convs', type=int, default=5)
    group.add_argument('--num_heads', type=int, default=4)
    group.add_argument('--ff_dim', type=int, default=64)
    group.add_argument('--cutoff', type=float, default=12)
    
    ## nonequil. simulation settings
    group.add_argument('--potential_model', action='store_true')
    group.add_argument("--pbc", action='store_true')
    group.add_argument("--guided", action='store_true')

    ## SDE bridge settings
    group.add_argument("--inference_steps", type=int, default=20)

    args = parser.parse_args()
    os.environ["MODEL_DIR"] = os.path.join("workdir", args.run_name)

    return args

<|MERGE_RESOLUTION|>--- conflicted
+++ resolved
@@ -75,10 +75,8 @@
     group.add_argument("--sampling_method", type=str, default="dopri5", choices=["dopri5", "euler"])
     group.add_argument('--alpha_max', type=float, default=8)
     group.add_argument('--discrete_loss_weight', type=float, default=0.5)
-<<<<<<< HEAD
     group.add_argument('--weight_loss_var_x0', type=float, default=0)
-=======
->>>>>>> 182d210a
+
     group.add_argument("--dirichlet_flow_temp", type=float, default=1.0)
     group.add_argument('--allow_nan_cfactor', action='store_true')
     group.add_argument('--x0std', type=float, default=1.0)
